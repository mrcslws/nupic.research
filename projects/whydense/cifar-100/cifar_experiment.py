--- conflicted
+++ resolved
@@ -20,18 +20,13 @@
 # Original Code here:
 # https://github.com/pytorch/examples/blob/master/mnist/main.py
 
+import time
 import math
-import os
 import random
-import sys
-import time
-from collections import deque
-
 import numpy as np
+
 import torch
 import torch.nn as nn
-<<<<<<< HEAD
-=======
 from nupic.torch.modules import (
     SparseWeights,
     SparseWeights2d,
@@ -42,33 +37,18 @@
     updateBoostStrength,
 )
 from torchvision import datasets, transforms
->>>>>>> 552cd022
 from torch.utils.data import DataLoader
-from torchvision import datasets, transforms
-
-from nupic.research.frameworks.pytorch.image_transforms import RandomNoise
-from nupic.research.frameworks.pytorch.model_utils import evaluate_model, train_model
-from nupic.torch.modules import (
-    Flatten,
-    KWinners,
-    KWinners2d,
-    SparseWeights,
-    SparseWeights2d,
-    rezero_weights,
-    update_boost_strength,
-)
-
-
-<<<<<<< HEAD
-=======
-
->>>>>>> 552cd022
+
+from nupic.research.frameworks.pytorch.model_utils import *
+from nupic.research.frameworks.pytorch.image_transforms import *
+
+from collections import deque
+
+
 # monkey patch ReduceLROnPlateau, no get_lr implemented
 def get_lr(self):
     for param_group in self.optimizer.param_groups:
         return param_group["lr"]
-<<<<<<< HEAD
-=======
 
 
 torch.optim.lr_scheduler.ReduceLROnPlateau.get_lr = get_lr
@@ -109,68 +89,30 @@
     """
   Generic class for creating tiny CIFAR models. This can be used with Ray tune
   or PyExperimentSuite, to run a single trial or repetition of a network.
->>>>>>> 552cd022
-
-
-<<<<<<< HEAD
-torch.optim.lr_scheduler.ReduceLROnPlateau.get_lr = get_lr
-
-
-def cnn_size(width, kernel_size, padding=1, stride=1):
-    return (width - kernel_size + 2 * padding) / stride + 1
-
-
-def create_test_loaders(dataset, noise_values, batch_size, data_dir):
-    """Create a list of data loaders, one for each noise value."""
-    print("Creating test loaders for noise values:", noise_values)
-    loaders = []
-    for noise in noise_values:
-
-        transform_noise_test = transforms.Compose(
-            [
-                transforms.ToTensor(),
-                transforms.Normalize(
-                    (0.4914, 0.4822, 0.4465), (0.2023, 0.1994, 0.2010)
-                ),
-                RandomNoise(noise, high_value=0.5 + 2 * 0.20, low_value=0.5 - 2 * 0.2),
-            ]
-        )
-
-        testset = getattr(datasets, dataset)(
-            root=data_dir, train=False, transform=transform_noise_test
-        )
-        loaders.append(DataLoader(testset, batch_size=batch_size, shuffle=False))
-
-    return loaders
-
-
-class TinyCIFAR(object):
-    """Generic class for creating tiny CIFAR models. This can be used with Ray
-    tune or PyExperimentSuite, to run a single trial or repetition of a
-    network.
-
-    The correct way to use this from the outside is:
-
-      model = TinyCIFAR()
-      model.model_setup(config_dict)
-
-      for epoch in range(10):
-        model.train_epoch(epoch)
-      model.model_save(path)
-
-      new_model = TinyCIFAR()
-      new_model.model_restore(path)
-    """
+
+  The correct way to use this from the outside is:
+
+    model = TinyCIFAR()
+    model.model_setup(config_dict)
+
+    for epoch in range(10):
+      model.train_epoch(epoch)
+    model.model_save(path)
+
+    new_model = TinyCIFAR()
+    new_model.model_restore(path)
+  """
 
     def __init__(self):
         pass
 
     def model_setup(self, config):
-        """Tons of parameters!
-
-        This should be called at the beginning of each repetition with a
-        dict containing all the parameters required to setup the trial.
-        """
+        """
+    Tons of parameters!
+
+    This should be called at the beginning of each repetition with a dict
+    containing all the parameters required to setup the trial.
+    """
         # Get trial parameters
         seed = config.get("seed", random.randint(0, 10000))
         self.data_dir = os.path.expanduser(config.get("data_dir", "data"))
@@ -196,10 +138,11 @@
         self.learning_rate_gamma = config.get("learning_rate_gamma", 0.9)
         self.last_noise_results = None
         self.lr_step_schedule = config.get("lr_step_schedule", None)
+        self.early_stopping = config.get("early_stopping", None)
 
         # Network parameters
         network_type = config.get("network_type", "vgg")
-        in_channels, self.h, self.w = config["input_shape"]
+        inChannels, self.h, self.w = config["input_shape"]
 
         self.boost_strength = config["boost_strength"]
         self.boost_strength_factor = config["boost_strength_factor"]
@@ -216,7 +159,7 @@
         self.cnn_weight_sparsity = config.get(
             "cnn_weight_sparsity", [1.0] * len(self.cnn_percent_on)
         )
-        self.in_channels = [in_channels] + self.cnn_out_channels
+        self.in_channels = [inChannels] + self.cnn_out_channels
         self.block_sizes = config.get("block_sizes", [1] * len(self.cnn_percent_on))
         self.use_max_pooling = config.get("use_max_pooling", False)
 
@@ -247,8 +190,10 @@
                 transforms.RandomCrop(32, padding=4),
                 transforms.RandomHorizontalFlip(),
                 transforms.ToTensor(),
+                # can store stats in database or dynamically obtain
                 transforms.Normalize(
-                    (0.4914, 0.4822, 0.4465), (0.2023, 0.1994, 0.2010)
+                    (0.50707516, 0.48654887, 0.44091784),
+                    (0.26733429, 0.25643846, 0.27615047),
                 ),
             ]
         )
@@ -257,7 +202,8 @@
             [
                 transforms.ToTensor(),
                 transforms.Normalize(
-                    (0.4914, 0.4822, 0.4465), (0.2023, 0.1994, 0.2010)
+                    (0.50707516, 0.48654887, 0.44091784),
+                    (0.26733429, 0.25643846, 0.27615047),
                 ),
             ]
         )
@@ -283,23 +229,25 @@
         if network_type == "vgg":
             self._create_vgg_model()
 
-        self.optimizer = self._create_optimizer(self.model, self.optimizer_alg)
-        self.lr_scheduler = self._create_learning_rate_scheduler(self.optimizer)
+        self.optimizer = self._createOptimizer(self.model, self.optimizer_alg)
+        self.lr_scheduler = self._createLearningRateScheduler(self.optimizer)
 
         # adding track of losses for early stopping
-        self.mean_losses = deque(maxlen=max(3, int(self.iterations / 10)))
-        self.bad_epoches = 0
+        # self.mean_losses = deque(maxlen=max(3,int(self.iterations/10)))
+        self.mean_losses = deque(maxlen=self.iterations)
+        self.bad_epochs = 0
         self.grace_period = max(1, int(self.iterations / 5))
         self.patience = 3
 
     def train_epoch(self, epoch):
-        """This should be called to do one epoch of training and testing.
-
-        Returns:
-            A dict that describes progress of this epoch.
-            The dict includes the key 'stop'. If set to one, this network
-            should be stopped early. Training is not progressing well enough.
-        """
+        """
+    This should be called to do one epoch of training and testing.
+
+    Returns:
+        A dict that describes progress of this epoch.
+        The dict includes the key 'stop'. If set to one, this network
+        should be stopped early. Training is not progressing well enough.
+    """
         t1 = time.time()
         if epoch == 0:
             train_loader = self.first_loader
@@ -308,7 +256,7 @@
             train_loader = self.train_loader
             batches_in_epoch = self.batches_in_epoch
 
-        train_model(
+        trainModel(
             model=self.model,
             loader=train_loader,
             optimizer=self.optimizer,
@@ -317,26 +265,29 @@
             criterion=self.loss_function,
         )
 
-        train_time = time.time() - t1
+        trainTime = time.time() - t1
 
         ret = self.run_noise_tests(self.noise_values, self.test_loaders, epoch)
-        self._post_epoch(epoch, ret["mean_loss"])
-
-        ret["stop"] = self._early_stopping(epoch, ret["mean_loss"])
-        ret["epoch_time_train"] = train_time
+        self._postEpoch(epoch, ret["mean_loss"])
+
+        if self.early_stopping:
+            ret["stop"] = self._early_stopping(epoch, ret["mean_loss"])
+        else:
+            ret["stop"] = 0
+        ret["epoch_time_train"] = trainTime
         ret["epoch_time"] = time.time() - t1
         ret["learning_rate"] = self.learning_rate
         # print(epoch, ret)
         return ret
 
     def model_save(self, checkpoint_dir):
-        """Save the model in this directory.
-
-        :param checkpoint_dir:
-
-        :return: str: The return value is expected to be the checkpoint path that
-        can be later passed to `model_restore()`.
-        """
+        """
+    Save the model in this directory.
+    :param checkpoint_dir:
+
+    :return: str: The return value is expected to be the checkpoint path that
+    can be later passed to `model_restore()`.
+    """
         # checkpoint_path = os.path.join(checkpoint_dir, "model.pth")
         # torch.save(self.model.state_dict(), checkpoint_path)
         checkpoint_path = os.path.join(checkpoint_dir, self.model_filename)
@@ -351,9 +302,10 @@
 
     def model_restore(self, checkpoint_path):
         """
-        :param checkpoint_path: Loads model from this checkpoint path.
-            If path is a directory, will append the parameter model_filename
-        """
+    :param checkpoint_path: Loads model from this checkpoint path.
+    If path is a directory, will append the parameter model_filename
+
+    """
         print("loading from", checkpoint_path)
         if os.path.isdir(checkpoint_path):
             checkpoint_file = os.path.join(checkpoint_path, self.model_filename)
@@ -378,7 +330,10 @@
         weight_sparsity,
         add_pooling,
     ):
-        """Add a single CNN layer to our modules."""
+        """
+    Add a single CNN layer to our modules
+    """
+
         # Add CNN layer
         if kernel_size == 3:
             padding = 1
@@ -389,7 +344,7 @@
             in_channels, out_channels, kernel_size=kernel_size, padding=padding
         )
         if weight_sparsity < 1.0:
-            conv2d = SparseWeights2d(conv2d, weight_sparsity=weight_sparsity)
+            conv2d = SparseWeights2d(conv2d, weightSparsity=weight_sparsity)
         self.model.add_module("cnn_" + index_str, conv2d)
 
         self.model.add_module("bn_" + index_str, nn.BatchNorm2d(out_channels)),
@@ -410,9 +365,9 @@
                 KWinners2d(
                     percent_on=percent_on,
                     channels=out_channels,
-                    k_inference_factor=self.k_inference_factor,
-                    boost_strength=self.boost_strength,
-                    boost_strength_factor=self.boost_strength_factor,
+                    kInferenceFactor=self.k_inference_factor,
+                    boostStrength=self.boost_strength,
+                    boostStrengthFactor=self.boost_strength_factor,
                 ),
             )
         else:
@@ -420,12 +375,13 @@
 
     def _create_vgg_model(self):
         """
-        block_sizes = [1,1,1] - number of CNN layers in each block
-        cnn_out_channels = [c1, c2, c3] - # out_channels in each layer of this block
-        cnn_kernel_size = [k1, k2, k3] - kernel_size in each layer of this block
-        cnn_weight_sparsity = [w1, w2, w3] - weight sparsity of each layer of this block
-        cnn_percent_on = [p1, p2, p3] - percent_on in each layer of this block
-        """
+    block_sizes = [1,1,1] - number of CNN layers in each block
+    cnn_out_channels = [c1, c2, c3] - # out_channels in each layer of this block
+    cnn_kernel_size = [k1, k2, k3] - kernel_size in each layer of this block
+    cnn_weight_sparsity = [w1, w2, w3] - weight sparsity of each layer of this block
+    cnn_percent_on = [p1, p2, p3] - percent_on in each layer of this block
+    """
+
         # Here we require exactly 3 blocks
         # assert(len(self.block_sizes) == 3)
 
@@ -471,9 +427,9 @@
                     KWinners(
                         n=linear_n,
                         percent_on=self.linear_percent_on[l],
-                        k_inference_factor=self.k_inference_factor,
-                        boost_strength=self.boost_strength,
-                        boost_strength_factor=self.boost_strength_factor,
+                        kInferenceFactor=self.k_inference_factor,
+                        boostStrength=self.boost_strength,
+                        boostStrengthFactor=self.boost_strength_factor,
                     ),
                 )
             else:
@@ -490,8 +446,10 @@
 
         self._initialize_weights()
 
-    def _create_optimizer(self, model, optimizer="Adam"):
-        """Create a new instance of the optimizer."""
+    def _createOptimizer(self, model, optimizer="Adam"):
+        """
+    Create a new instance of the optimizer
+    """
         if optimizer == "SGD":
             return torch.optim.SGD(
                 model.parameters(),
@@ -509,481 +467,6 @@
         else:
             raise ValueError("{} is not a valid optimizer".format(optimizer))
 
-    def _create_learning_rate_scheduler(self, optimizer, scheduler="ReduceLROnPlateau"):
-        """
-        Creates the learning rate scheduler and attach the optimizer If step
-        schedule is a list, don't create a scheduler.
-        """
-        if self.lr_step_schedule and not isinstance(self.lr_step_schedule, list):
-            if scheduler == "StepLR":
-                return torch.optim.lr_scheduler.StepLR(
-                    optimizer, step_size=1, gamma=self.learning_rate_gamma
-                )
-            elif scheduler == "ReduceLROnPlateau":
-                return torch.optim.lr_scheduler.ReduceLROnPlateau(
-                    optimizer,
-                    mode="min",  # loss
-                    patience=5,
-                    threshold=1e-4,
-                    factor=self.learning_rate_gamma,
-                )
-            else:
-                raise ValueError(
-                    "{} is not a valid learning rate scheduler".format(scheduler)
-                )
-        else:
-            return None
-
-    def _adjust_learning_rate(self, optimizer, epoch, metric):
-        """
-        Accepts a schedule either as a list of steps or a boolean.
-        """
-        if self.lr_step_schedule and isinstance(self.lr_step_schedule, list):
-            if epoch in self.lr_step_schedule:
-                self.learning_rate *= self.learning_rate_gamma
-                print("Reducing learning rate to:", self.learning_rate)
-                for param_group in optimizer.param_groups:
-                    param_group["lr"] = self.learning_rate
-        else:
-            if self.lr_scheduler:
-                self.lr_scheduler.step(metric)
-                self.learning_rate = np.mean(self.lr_scheduler.get_lr())
-
-    def _early_stopping(self, epoch, metric):
-        """
-        Custom early stopping based on moving median.
-        """
-        self.mean_losses.append(metric)
-        if metric >= np.median(self.mean_losses):
-            self.bad_epoches += 1
-        else:
-            self.bad_epoches = 0
-
-        if epoch > self.grace_period:
-            if self.bad_epoches > self.patience:
-                return 1
-
-        return 0
-
-    def run_noise_tests(self, noise_values, loaders, epoch):
-        """
-        Test the model with different noise values and return test metrics.
-        """
-        ret = self.last_noise_results
-
-        # Just do noise tests every 3 iterations, about a 2X overall speedup
-        # back to 1 temporarily
-        if epoch % 1 == 0 or ret is None:
-            ret = {"noise_values": noise_values, "noise_accuracies": []}
-            accuracy = 0.0
-            loss = 0.0
-            for _noise, loader in zip(noise_values, loaders):
-                test_result = evaluate_model(
-                    model=self.model,
-                    loader=loader,
-                    device=self.device,
-                    batches_in_epoch=self.test_batches_in_epoch,
-                    criterion=self.loss_function,
-                )
-                accuracy += test_result["mean_accuracy"]
-                loss += test_result["mean_loss"]
-                ret["noise_accuracies"].append(test_result["mean_accuracy"])
-
-            ret["mean_accuracy"] = accuracy / len(noise_values)
-            ret["test_accuracy"] = ret["noise_accuracies"][0]
-            ret["noise_accuracy"] = ret["noise_accuracies"][-1]
-            ret["mean_loss"] = loss / len(noise_values)
-
-            self.last_noise_results = ret
-
-        return ret
-
-    def _post_epoch(self, epoch, metric):
-        """
-        The set of actions to do after each epoch of training:
-          1.adjust learning rate,
-          2.rezero sparse weights,
-          3. and update boost strengths.
-        """
-        self._adjust_learning_rate(self.optimizer, epoch, metric)
-        self.model.apply(rezero_weights)
-        self.model.apply(update_boost_strength)
-=======
-    model = TinyCIFAR()
-    model.model_setup(config_dict)
-
-    for epoch in range(10):
-      model.train_epoch(epoch)
-    model.model_save(path)
-
-    new_model = TinyCIFAR()
-    new_model.model_restore(path)
-  """
-
-    def __init__(self):
-        pass
-
-    def model_setup(self, config):
-        """
-    Tons of parameters!
-
-    This should be called at the beginning of each repetition with a dict
-    containing all the parameters required to setup the trial.
-    """
-        # Get trial parameters
-        seed = config.get("seed", random.randint(0, 10000))
-        self.data_dir = os.path.expanduser(config.get("data_dir", "data"))
-        self.model_filename = config.get("model_filename", "model.pth")
-        self.iterations = config["iterations"]
-
-        # Training / testing parameters
-        batch_size = config["batch_size"]
-        first_epoch_batch_size = config.get("first_epoch_batch_size", batch_size)
-        self.batches_in_epoch = config.get("batches_in_epoch", sys.maxsize)
-        self.batches_in_first_epoch = config.get(
-            "batches_in_first_epoch", self.batches_in_epoch
-        )
-
-        self.test_batch_size = config["test_batch_size"]
-        self.test_batches_in_epoch = config.get("test_batches_in_epoch", sys.maxsize)
-        self.noise_values = config.get("noise_values", [0.0, 0.1])
-        self.loss_function = nn.functional.cross_entropy
-
-        self.learning_rate = config["learning_rate"]
-        self.momentum = config.get("momentum", 0.5)
-        self.weight_decay = config.get("weight_decay", 0.0005)
-        self.learning_rate_gamma = config.get("learning_rate_gamma", 0.9)
-        self.last_noise_results = None
-        self.lr_step_schedule = config.get("lr_step_schedule", None)
-        self.early_stopping = config.get("early_stopping", None)
-
-        # Network parameters
-        network_type = config.get("network_type", "vgg")
-        inChannels, self.h, self.w = config["input_shape"]
-
-        self.boost_strength = config["boost_strength"]
-        self.boost_strength_factor = config["boost_strength_factor"]
-        self.k_inference_factor = config["k_inference_factor"]
-
-        # CNN parameters - these are lists, one for each CNN layer
-        self.cnn_percent_on = config["cnn_percent_on"]
-        self.cnn_kernel_sizes = config.get(
-            "cnn_kernel_size", [3] * len(self.cnn_percent_on)
-        )
-        self.cnn_out_channels = config.get(
-            "cnn_out_channels", [32] * len(self.cnn_percent_on)
-        )
-        self.cnn_weight_sparsity = config.get(
-            "cnn_weight_sparsity", [1.0] * len(self.cnn_percent_on)
-        )
-        self.in_channels = [inChannels] + self.cnn_out_channels
-        self.block_sizes = config.get("block_sizes", [1] * len(self.cnn_percent_on))
-        self.use_max_pooling = config.get("use_max_pooling", False)
-
-        # Linear parameters
-        self.linear_weight_sparsity = config["weight_sparsity"]
-        self.linear_n = config["linear_n"]
-        self.linear_percent_on = config["linear_percent_on"]
-        if isinstance(self.linear_n, int):
-            self.linear_n = [self.linear_n]
-            self.linear_percent_on = [self.linear_percent_on]
-            self.linear_weight_sparsity = [self.linear_weight_sparsity]
-        self.output_size = config.get("output_size", 10)
-        self.optimizer_alg = config.get("optimizer", "SGD")
-
-        # Setup devices, model, and dataloaders
-        print("setup: Torch device count=", torch.cuda.device_count())
-        torch.manual_seed(seed)
-        if torch.cuda.is_available():
-            print("setup: Using cuda")
-            self.device = torch.device("cuda")
-            torch.cuda.manual_seed(seed)
-        else:
-            print("setup: Using cpu")
-            self.device = torch.device("cpu")
-
-        self.transform_train = transforms.Compose(
-            [
-                transforms.RandomCrop(32, padding=4),
-                transforms.RandomHorizontalFlip(),
-                transforms.ToTensor(),
-                # can store stats in database or dynamically obtain
-                transforms.Normalize(
-                    (0.50707516, 0.48654887, 0.44091784),
-                    (0.26733429, 0.25643846, 0.27615047),
-                ),
-            ]
-        )
-
-        self.transform_test = transforms.Compose(
-            [
-                transforms.ToTensor(),
-                transforms.Normalize(
-                    (0.50707516, 0.48654887, 0.44091784),
-                    (0.26733429, 0.25643846, 0.27615047),
-                ),
-            ]
-        )
-
-        # added custom dataset and output sizes to reuse model
-        self.output_size = config.get("output_size", 10)
-        self.dataset = config.get("dataset", "CIFAR10")
-
-        train_dataset = getattr(datasets, self.dataset)(
-            self.data_dir, train=True, transform=self.transform_train
-        )
-
-        self.train_loader = torch.utils.data.DataLoader(
-            train_dataset, batch_size=batch_size, shuffle=True
-        )
-        self.first_loader = torch.utils.data.DataLoader(
-            train_dataset, batch_size=first_epoch_batch_size, shuffle=True
-        )
-        self.test_loaders = create_test_loaders(
-            self.dataset, self.noise_values, self.test_batch_size, self.data_dir
-        )
-
-        if network_type == "vgg":
-            self._create_vgg_model()
-
-        self.optimizer = self._createOptimizer(self.model, self.optimizer_alg)
-        self.lr_scheduler = self._createLearningRateScheduler(self.optimizer)
-
-        # adding track of losses for early stopping
-        # self.mean_losses = deque(maxlen=max(3,int(self.iterations/10)))
-        self.mean_losses = deque(maxlen=self.iterations)
-        self.bad_epochs = 0
-        self.grace_period = max(1, int(self.iterations / 5))
-        self.patience = 3
-
-    def train_epoch(self, epoch):
-        """
-    This should be called to do one epoch of training and testing.
-
-    Returns:
-        A dict that describes progress of this epoch.
-        The dict includes the key 'stop'. If set to one, this network
-        should be stopped early. Training is not progressing well enough.
-    """
-        t1 = time.time()
-        if epoch == 0:
-            train_loader = self.first_loader
-            batches_in_epoch = self.batches_in_first_epoch
-        else:
-            train_loader = self.train_loader
-            batches_in_epoch = self.batches_in_epoch
-
-        trainModel(
-            model=self.model,
-            loader=train_loader,
-            optimizer=self.optimizer,
-            device=self.device,
-            batches_in_epoch=batches_in_epoch,
-            criterion=self.loss_function,
-        )
-
-        trainTime = time.time() - t1
-
-        ret = self.run_noise_tests(self.noise_values, self.test_loaders, epoch)
-        self._postEpoch(epoch, ret["mean_loss"])
-
-        if self.early_stopping:
-            ret["stop"] = self._early_stopping(epoch, ret["mean_loss"])
-        else:
-            ret["stop"] = 0
-        ret["epoch_time_train"] = trainTime
-        ret["epoch_time"] = time.time() - t1
-        ret["learning_rate"] = self.learning_rate
-        # print(epoch, ret)
-        return ret
-
-    def model_save(self, checkpoint_dir):
-        """
-    Save the model in this directory.
-    :param checkpoint_dir:
-
-    :return: str: The return value is expected to be the checkpoint path that
-    can be later passed to `model_restore()`.
-    """
-        # checkpoint_path = os.path.join(checkpoint_dir, "model.pth")
-        # torch.save(self.model.state_dict(), checkpoint_path)
-        checkpoint_path = os.path.join(checkpoint_dir, self.model_filename)
-
-        # Use the slow method if filename ends with .pt
-        if checkpoint_path.endswith(".pt"):
-            torch.save(self.model, checkpoint_path)
-        else:
-            torch.save(self.model.state_dict(), checkpoint_path)
-
-        return checkpoint_path
-
-    def model_restore(self, checkpoint_path):
-        """
-    :param checkpoint_path: Loads model from this checkpoint path.
-    If path is a directory, will append the parameter model_filename
-
-    """
-        print("loading from", checkpoint_path)
-        if os.path.isdir(checkpoint_path):
-            checkpoint_file = os.path.join(checkpoint_path, self.model_filename)
-        else:
-            checkpoint_file = checkpoint_path
-
-        # Use the slow method if filename ends with .pt
-        if checkpoint_file.endswith(".pt"):
-            self.model = torch.load(checkpoint_file, map_location=self.device)
-        else:
-            self.model.load_state_dict(
-                torch.load(checkpoint_file, map_location=self.device)
-            )
-
-    def _add_cnn_layer(
-        self,
-        index_str,
-        in_channels,
-        out_channels,
-        kernel_size,
-        percent_on,
-        weight_sparsity,
-        add_pooling,
-    ):
-        """
-    Add a single CNN layer to our modules
-    """
-
-        # Add CNN layer
-        if kernel_size == 3:
-            padding = 1
-        else:
-            padding = 2
-
-        conv2d = nn.Conv2d(
-            in_channels, out_channels, kernel_size=kernel_size, padding=padding
-        )
-        if weight_sparsity < 1.0:
-            conv2d = SparseWeights2d(conv2d, weightSparsity=weight_sparsity)
-        self.model.add_module("cnn_" + index_str, conv2d)
-
-        self.model.add_module("bn_" + index_str, nn.BatchNorm2d(out_channels)),
-
-        if add_pooling:
-            if self.use_max_pooling:
-                self.model.add_module(
-                    "maxpool_" + index_str, nn.MaxPool2d(kernel_size=2, stride=2)
-                )
-            else:
-                self.model.add_module(
-                    "avgpool_" + index_str, nn.AvgPool2d(kernel_size=2, stride=2)
-                )
-
-        if percent_on < 1.0:
-            self.model.add_module(
-                "kwinners_2d_" + index_str,
-                KWinners2d(
-                    percent_on=percent_on,
-                    channels=out_channels,
-                    kInferenceFactor=self.k_inference_factor,
-                    boostStrength=self.boost_strength,
-                    boostStrengthFactor=self.boost_strength_factor,
-                ),
-            )
-        else:
-            self.model.add_module("ReLU_" + index_str, nn.ReLU(inplace=True))
-
-    def _create_vgg_model(self):
-        """
-    block_sizes = [1,1,1] - number of CNN layers in each block
-    cnn_out_channels = [c1, c2, c3] - # out_channels in each layer of this block
-    cnn_kernel_size = [k1, k2, k3] - kernel_size in each layer of this block
-    cnn_weight_sparsity = [w1, w2, w3] - weight sparsity of each layer of this block
-    cnn_percent_on = [p1, p2, p3] - percent_on in each layer of this block
-    """
-
-        # Here we require exactly 3 blocks
-        # assert(len(self.block_sizes) == 3)
-
-        # Create simple CNN model, with options for sparsity
-        self.model = nn.Sequential()
-
-        in_channels = 3
-        output_size = 32 * 32
-        output_units = output_size * in_channels
-        for l, block_size in enumerate(self.block_sizes):
-            for b in range(block_size):
-                self._add_cnn_layer(
-                    index_str=str(l) + "_" + str(b),
-                    in_channels=in_channels,
-                    out_channels=self.cnn_out_channels[l],
-                    kernel_size=self.cnn_kernel_sizes[l],
-                    percent_on=self.cnn_percent_on[l],
-                    weight_sparsity=self.cnn_weight_sparsity[l],
-                    add_pooling=b == block_size - 1,
-                )
-                in_channels = self.cnn_out_channels[l]
-            output_size = int(output_size / 4)
-            output_units = output_size * in_channels
-
-        # Flatten CNN output before passing to linear layer
-        self.model.add_module("flatten", Flatten())
-
-        # Linear layer
-        input_size = output_units
-        for l, linear_n in enumerate(self.linear_n):
-            linear = nn.Linear(input_size, linear_n)
-            if self.linear_weight_sparsity[l] < 1.0:
-                self.model.add_module(
-                    "linear_" + str(l),
-                    SparseWeights(linear, self.linear_weight_sparsity[l]),
-                )
-            else:
-                self.model.add_module("linear_" + str(l), linear)
-
-            if self.linear_percent_on[l] < 1.0:
-                self.model.add_module(
-                    "kwinners_linear_" + str(l),
-                    KWinners(
-                        n=linear_n,
-                        percent_on=self.linear_percent_on[l],
-                        kInferenceFactor=self.k_inference_factor,
-                        boostStrength=self.boost_strength,
-                        boostStrengthFactor=self.boost_strength_factor,
-                    ),
-                )
-            else:
-                self.model.add_module("Linear_ReLU_" + str(l), nn.ReLU())
-
-            input_size = self.linear_n[l]
-
-        # Output layer
-        self.model.add_module("output", nn.Linear(input_size, self.output_size))
-
-        print(self.model)
-
-        self.model.to(self.device)
-
-        self._initialize_weights()
-
-    def _createOptimizer(self, model, optimizer="Adam"):
-        """
-    Create a new instance of the optimizer
-    """
-        if optimizer == "SGD":
-            return torch.optim.SGD(
-                model.parameters(),
-                lr=self.learning_rate,
-                momentum=self.momentum,
-                weight_decay=self.weight_decay,
-            )
-        elif optimizer == "Adam":
-            return torch.optim.Adam(
-                model.parameters(),
-                lr=self.learning_rate,
-                betas=(0.9, 0.999),
-                weight_decay=self.weight_decay,
-            )
-        else:
-            raise ValueError("{} is not a valid optimizer".format(optimizer))
-
     def _createLearningRateScheduler(self, optimizer, scheduler="ReduceLROnPlateau"):
         """
       Creates the learning rate scheduler and attach the optimizer
@@ -1082,7 +565,6 @@
         self._adjust_learning_rate(self.optimizer, epoch, metric)
         self.model.apply(rezeroWeights)
         self.model.apply(updateBoostStrength)
->>>>>>> 552cd022
 
     def _initialize_weights(self):
         for m in self.model.modules():
