#  Numenta Platform for Intelligent Computing (NuPIC)
#  Copyright (C) 2019, Numenta, Inc.  Unless you have an agreement
#  with Numenta, Inc., for a separate license for this software code, the
#  following terms and conditions apply:
#
#  This program is free software: you can redistribute it and/or modify
#  it under the terms of the GNU Affero Public License version 3 as
#  published by the Free Software Foundation.
#
#  This program is distributed in the hope that it will be useful,
#  but WITHOUT ANY WARRANTY; without even the implied warranty of
#  MERCHANTABILITY or FITNESS FOR A PARTICULAR PURPOSE.
#  See the GNU Affero Public License for more details.
#
#  You should have received a copy of the GNU Affero Public License
#  along with this program.  If not, see http://www.gnu.org/licenses.
#
#  http://numenta.org/licenses/
#
import copy
import logging
import os
import time
from pprint import pprint

import ray
import ray.resource_spec
<<<<<<< HEAD
import torch
=======
import ray.util.sgd.utils as ray_utils
from ray.exceptions import RayActorError
>>>>>>> bbea917e
from ray.tune import Trainable, tune
from ray.tune.resources import Resources
from ray.tune.utils import warn_if_slow

from nupic.research.frameworks.pytorch.imagenet import ImagenetExperiment
from nupic.research.frameworks.pytorch.imagenet.experiment_utils import (
    TrialsCollection,
    get_free_port,
)
from nupic.research.frameworks.sigopt import SigOptImagenetExperiment

os.environ["HDF5_USE_FILE_LOCKING"] = "FALSE"


class ImagenetTrainable(Trainable):
    """
    Trainable class used to train resnet50 on Imagenet dataset using ray
    """

    @classmethod
    def default_resource_request(cls, config):
        """
        Configure the cluster resources used by this experiment
        """
        num_gpus = config.get("num_gpus", 0)
        num_cpus = config.get("num_cpus", 1)

        if num_gpus > 0:
            # Assign extra CPUs for dataloaders
            workers = config.get("workers", 0)
            num_cpus = workers * num_gpus

        resource = Resources(cpu=0, gpu=0, extra_cpu=num_cpus, extra_gpu=num_gpus)
        return resource

    def _setup(self, config):
        # Configure logging related stuff
        log_format = config.get("log_format", logging.BASIC_FORMAT)
        log_level = getattr(logging, config.get("log_level", "INFO").upper())
        console = logging.StreamHandler()
        console.setFormatter(logging.Formatter(log_format))
        self.logger = logging.getLogger(config.get("name", type(self).__name__))
        self.logger.setLevel(log_level)
        self.logger.addHandler(console)

        self.logger.debug(
            f"_setup: trial={self._trial_info.trial_name}({self.iteration}), "
            f"config={config}")

        # Try to recover a trial at least this many times
        self.max_retries = max(config.get("max_retries", 3), 0)

        # Create ray remote workers
        self._create_workers(config)

        # Save initialized model
        if config.get("checkpoint_at_init", False):
            self.save()

    def _train(self):
        self.logger.debug(f"_train: {self._trial_info.trial_name}({self.iteration})")
        try:
            status = []
            for w in self.procs:
                status.append(w.run_epoch.remote(self.iteration))

            # Wait for remote functions and check for errors
            # Return the results from the first remote function
            if ray_utils.check_for_failure(status):
                results = ray.get(status)
                ret = copy.deepcopy(results[0])
                self._process_result(ret)
                return ret

            err_msg = (f"{self._trial_info.trial_name}({self.iteration}): "
                       f"One of the remote workers failed during training")
            self.logger.error(err_msg)
            raise RuntimeError(err_msg)
        except Exception:
            self._kill_workers()
            raise

    def _save(self, _=None):
        self.logger.debug(f"_save: {self._trial_info.trial_name}({self.iteration})")
        # All models are synchronized. Just save the state of first model
        with warn_if_slow("ImagenetExperiment.get_state.remote"):
            return ray.get(self.procs[0].get_state.remote())

    def _restore(self, state):
        self.logger.debug(f"_restore: {self._trial_info.trial_name}({self.iteration})")
        # Restore the state to every process
        state_id = ray.put(state)
        ray.get([w.set_state.remote(state_id) for w in self.procs])

    def _create_workers(self, config):
        """
        Create one ray remote process for each GPU/process
        """
        num_gpus = config.get("num_gpus", 0)
        num_cpus = config.get("num_cpus", 1)

        # Determine the number of distributed processes based on the number
        # GPUs and CPUs
        if num_gpus > 0:
            world_size = num_gpus
            # Assign one GPU per remote process
            num_gpus = 1
            # Assign extra CPUs for dataloaders
            num_cpus = config.get("workers", 0)
        else:
            world_size = num_cpus
            # Assign one CPU per remote process
            num_cpus = 1

        self._process_config(config)

        for i in range(1 + self.max_retries):
            self.procs = []
            for _ in range(world_size):
                experiment = ray.remote(
                    num_cpus=num_cpus, num_gpus=num_gpus)(ImagenetExperiment)
                self.procs.append(experiment.remote())

            # Use first process as head of the group
            ip = ray.get(self.procs[0].get_node_ip.remote())
            port = ray.get(self.procs[0].get_free_port.remote())
            port = config.get("dist_port", port)
            dist_url = "tcp://{}:{}".format(ip, port)

            # Configure each process in the group
            status = []
            for rank, w in enumerate(self.procs):
                worker_config = copy.deepcopy(config)
                worker_config["distributed"] = True
                worker_config["dist_url"] = dist_url
                worker_config["world_size"] = world_size
                worker_config["rank"] = rank
                status.append(w.setup_experiment.remote(worker_config))
                self.logger.debug(
                    f"_create_workers: rank={rank}, "
                    f"trial={self._trial_info.trial_name}({self.iteration})")

            # Wait for remote function and check for errors
            if ray_utils.check_for_failure(status):
                return

            # Remote function failed, kill workers and try again
            self.logger.warning(f"Failed to create workers, "
                                f"retrying {i + 1}/{self.max_retries}")
            # Restart all workers on failure
            self._kill_workers()

            # Back off a few seconds
            time.sleep(2 ** i)
        else:
            # Reached max failures
            err_msg = f"Failed to create workers after {self.max_retries} retries"
            self.logger.error(err_msg)
            raise RuntimeError(err_msg)

    def _kill_workers(self):
        for w in self.procs:
            self.logger.warning(
                f"Killing worker {w}, "
                f"trial={self._trial_info.trial_name}({self.iteration})")
            ray.kill(w)
        self.procs = []

    def _stop(self):
        self.logger.debug(f"_stop: {self._trial_info.trial_name}({self.iteration})")
        try:
            status = [w.stop_experiment.remote() for w in self.procs]
            # wait until all remote workers stop
            ray.get(status)
            for w in self.procs:
                w.__ray_terminate__.remote()
            self.procs = []
        except RayActorError as ex:
            self.logger.warning("Failed to shutdown gracefully", exc_info=ex)
            self._kill_workers()

    def _process_config(self, config):
        pass

    def _process_result(self, result):
        pass


class SigOptImagenetTrainable(ImagenetTrainable):
    """
    This class updates the config using SigOpt before the models and workers are
    instantiated, and updates the result using SigOpt once training completes.
    """

    def _process_config(self, config):
        """
        :param config:
            Dictionary configuration of the trainable

            - sigopt_experiment_id: id of experiment
            - sigopt_config: dict to specify configuration of sigopt experiment
            - sigopt_experiment_class: class inherited from `SigoptExperiment` which
                                       characterizes how the trainable will get and
                                       utilize suggestions

        """
        # Update the config through SigOpt.
        self.sigopt = None
        if "sigopt_config" in config:
            assert config.get("sigopt_experiment_id", None) is not None

            # Check for user specified sigopt-experiment class.
            experiment_class = config.get(
                "sigopt_experiment_class", SigOptImagenetExperiment)

            # Instantiate experiment.
            self.sigopt = experiment_class(
                experiment_id=config["sigopt_experiment_id"],
                sigopt_config=config["sigopt_config"])

            # Get suggestion and update config.
            self.suggestion = self.sigopt.get_next_suggestion()
            self.sigopt.update_config_with_suggestion(config, self.suggestion)
            print("SigOpt suggestion: ", self.suggestion)
            print("Config after Sigopt:")
            pprint(config)
            self.epochs = config["epochs"]

            # Get names of performance metrics.
            assert "metrics" in config["sigopt_config"]
            self.metric_names = [
                metric["name"] for metric in config["sigopt_config"]["metrics"]
            ]
            assert "mean_accuracy" in self.metric_names, \
                "For now, we only update the observation if `mean_accuracy` is present."

    def _process_result(self, result):
        # Update sigopt with the new result once we're at the end
        if self.sigopt is not None:
            result["early_stop"] = result.get("early_stop", 0.0)
            if self.iteration >= self.epochs - 1:
                result["early_stop"] = 1.0
                if result["mean_accuracy"] > 0.0:
                    print("Updating observation with value=", result["mean_accuracy"])

                    # Collect and report relevant metrics.
                    values = [
                        dict(name=name, value=result[name])
                        for name in self.metric_names
                    ]
                    self.sigopt.update_observation(self.suggestion, values=values)
                    print("Full results: ")
                    pprint(result)


def run(config):
    # Connect to ray
    address = os.environ.get("REDIS_ADDRESS", config.get("redis_address"))
    ray.init(address=address)

    # Build kwargs for `tune.run` function using merged config and command line dict
    kwargs_names = tune.run.__code__.co_varnames[:tune.run.__code__.co_argcount]

    if "sigopt_config" in config:
        kwargs = dict(zip(kwargs_names, [SigOptImagenetTrainable,
                                         *tune.run.__defaults__]))
    else:
        kwargs = dict(zip(kwargs_names, [ImagenetTrainable, *tune.run.__defaults__]))

    # Update`tune.run` kwargs with config
    kwargs.update(config)
    kwargs["config"] = config

    # Update tune stop criteria with config epochs
    stop = kwargs.get("stop", {}) or dict()
    epochs = config.get("epochs", 1)
    stop.update(training_iteration=epochs)
    kwargs["stop"] = stop

    # Make sure to only select`tune.run` function arguments
    kwargs = dict(filter(lambda x: x[0] in kwargs_names, kwargs.items()))

    # Queue trials until the cluster scales up
    kwargs.update(queue_trials=True)

    pprint(kwargs)
    tune.run(**kwargs)
    ray.shutdown()


def run_single_instance(config):

    # get number of GPUs
    config["num_gpus"] = torch.cuda.device_count()
    config["workers"] = 4
    config["log_level"] = "INFO"
    config["reuse_actors"] = False

    # Build kwargs for `tune.run` function using merged config and command line dict
    kwargs_names = tune.run.__code__.co_varnames[:tune.run.__code__.co_argcount]
    kwargs = dict(zip(kwargs_names, [ImagenetTrainable, *tune.run.__defaults__]))
    # Update`tune.run` kwargs with config
    kwargs.update(config)
    kwargs["config"] = config
    # Update tune stop criteria with config epochs
    stop = kwargs.get("stop", {}) or dict()
    epochs = config.get("epochs", 1)
    stop.update(training_iteration=epochs)
    kwargs["stop"] = stop
    # Make sure to only select`tune.run` function arguments
    kwargs = dict(filter(lambda x: x[0] in kwargs_names, kwargs.items()))
    # pprint(kwargs)

    # current torch distributed approach requires num_samples to be 1
    num_samples = 1
    if "num_samples" in kwargs:
        num_samples = kwargs["num_samples"]
        kwargs["num_samples"] = 1

    trials = TrialsCollection(kwargs["config"], num_samples, restore=True)
    t_init = time.time()

    for config in trials.retrieve():
        t0 = time.time()
        trials.report_progress()

        # Connect to ray, no specific redis address
        ray.init(load_code_from_local=True, webui_host="0.0.0.0")

        config["tcp_port"] = get_free_port()
        kwargs["config"] = config
        tune.run(**kwargs)
        print("**** ended training")

        # report time elapsed
        t1 = time.time()
        print(f"***** Time elapsed last trial: {t1-t0:.0f} seconds")
        print(f"***** Time elapsed total: {t1-t_init:.0f} seconds")

        ray.shutdown()

        # save trials for later retrieval
        trials.mark_completed(config, save=True)

        # sleep to avoid interference between runs
        time.sleep(2)

        # error message when experiment ends

    print(f"***** Experiment {trials.name} finished: {len(trials.completed)}"
          " trials completed")<|MERGE_RESOLUTION|>--- conflicted
+++ resolved
@@ -25,12 +25,9 @@
 
 import ray
 import ray.resource_spec
-<<<<<<< HEAD
+import ray.util.sgd.utils as ray_utils
 import torch
-=======
-import ray.util.sgd.utils as ray_utils
 from ray.exceptions import RayActorError
->>>>>>> bbea917e
 from ray.tune import Trainable, tune
 from ray.tune.resources import Resources
 from ray.tune.utils import warn_if_slow
