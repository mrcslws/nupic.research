--- conflicted
+++ resolved
@@ -1,4 +1,3 @@
-<<<<<<< HEAD
 #  Numenta Platform for Intelligent Computing (NuPIC)
 #  Copyright (C) 2020, Numenta, Inc.  Unless you have an agreement
 #  with Numenta, Inc., for a separate license for this software code, the
@@ -18,28 +17,7 @@
 #
 #  http://numenta.org/licenses/
 #
-=======
-# ----------------------------------------------------------------------
-# Numenta Platform for Intelligent Computing (NuPIC)
-# Copyright (C) 2020, Numenta, Inc.  Unless you have an agreement
-# with Numenta, Inc., for a separate license for this software code, the
-# following terms and conditions apply:
-#
-# This program is free software: you can redistribute it and/or modify
-# it under the terms of the GNU Affero Public License version 3 as
-# published by the Free Software Foundation.
-#
-# This program is distributed in the hope that it will be useful,
-# but WITHOUT ANY WARRANTY; without even the implied warranty of
-# MERCHANTABILITY or FITNESS FOR A PARTICULAR PURPOSE.
-# See the GNU Affero Public License for more details.
-#
-# You should have received a copy of the GNU Affero Public License
-# along with this program.  If not, see http://www.gnu.org/licenses.
-#
-# http://numenta.org/licenses/
-# ----------------------------------------------------------------------
->>>>>>> 8ae4d4f0
+
 
 import tempfile
 import unittest
@@ -48,11 +26,7 @@
 
 from nupic.research.frameworks.pytorch.imagenet.experiment_utils import create_model
 from nupic.research.frameworks.pytorch.model_compare import compare_models
-<<<<<<< HEAD
 from nupic.research.frameworks.pytorch.models.resnets import resnet50
-=======
-from nupic.research.frameworks.pytorch.models.resnets import ResNet
->>>>>>> 8ae4d4f0
 
 
 class ResNetSerialization(unittest.TestCase):
